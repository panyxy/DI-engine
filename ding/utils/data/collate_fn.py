from collections.abc import Sequence, Mapping
from typing import List, Dict, Union, Any

import torch
import treetensor.torch as ttorch
import re
from torch._six import string_classes
import collections.abc as container_abcs
from ding.compatibility import torch_ge_131

int_classes = int
np_str_obj_array_pattern = re.compile(r'[SaUO]')

default_collate_err_msg_format = (
    "default_collate: batch must contain tensors, numpy arrays, numbers, "
    "dicts or lists; found {}"
)


def ttorch_collate(x, json=False):

    def inplace_fn(t):
        for k in t.keys():
            if isinstance(t[k], torch.Tensor):
                if len(t[k].shape) == 2 and t[k].shape[1] == 1:  # reshape (B, 1) -> (B)
                    t[k] = t[k].squeeze(-1)
            else:
                inplace_fn(t[k])

    x = ttorch.stack(x)
    inplace_fn(x)
    if json:
        x = x.json()
    return x


def default_collate(batch: Sequence,
                    cat_1dim: bool = True,
                    ignore_prefix: list = ['collate_ignore']) -> Union[torch.Tensor, Mapping, Sequence]:
    """
    Overview:
        Put each data field into a tensor with outer dimension batch size.
    Example:
        >>> # a list with B tensors shaped (m, n) -->> a tensor shaped (B, m, n)
        >>> a = [torch.zeros(2,3) for _ in range(4)]
        >>> default_collate(a).shape
        torch.Size([4, 2, 3])
        >>>
        >>> # a list with B lists, each list contains m elements -->> a list of m tensors, each with shape (B, )
        >>> a = [[0 for __ in range(3)] for _ in range(4)]
        >>> default_collate(a)
        [tensor([0, 0, 0, 0]), tensor([0, 0, 0, 0]), tensor([0, 0, 0, 0])]
        >>>
        >>> # a list with B dicts, whose values are tensors shaped :math:`(m, n)` -->>
        >>> # a dict whose values are tensors with shape :math:`(B, m, n)`
        >>> a = [{i: torch.zeros(i,i+1) for i in range(2, 4)} for _ in range(4)]
        >>> print(a[0][2].shape, a[0][3].shape)
        torch.Size([2, 3]) torch.Size([3, 4])
        >>> b = default_collate(a)
        >>> print(b[2].shape, b[3].shape)
        torch.Size([4, 2, 3]) torch.Size([4, 3, 4])
    Arguments:
        - batch (:obj:`Sequence`): a data sequence, whose length is batch size, whose element is one piece of data
    Returns:
        - ret (:obj:`Union[torch.Tensor, Mapping, Sequence]`): the collated data, with batch size into each data field.\
            the return dtype depends on the original element dtype, can be [torch.Tensor, Mapping, Sequence].
    """

    if isinstance(batch, ttorch.Tensor):
        return batch.json()

    elem = batch[0]
    elem_type = type(elem)
    if isinstance(elem, torch.Tensor):
        out = None
        if torch_ge_131() and torch.utils.data.get_worker_info() is not None:
            # If we're in a background process, directly concatenate into a
            # shared memory tensor to avoid an extra copy
            numel = sum([x.numel() for x in batch])
            storage = elem.storage()._new_shared(numel)
            out = elem.new(storage)
        if elem.shape == (1, ) and cat_1dim:
            # reshape (B, 1) -> (B)
            return torch.cat(batch, 0, out=out)
            # return torch.stack(batch, 0, out=out)
        else:
            return torch.stack(batch, 0, out=out)
    elif isinstance(elem, ttorch.Tensor):
<<<<<<< HEAD
        ret = ttorch.stack(batch).json()
        for k in ret:
            if hasattr(ret[k], 'shape') and len(ret[k].shape) >= 2 and ret[k].shape[1] == 1:  # reshape (B, 1) -> (B)
                ret[k] = ret[k].squeeze(1)
        return ret
=======
        return ttorch_collate(batch, json=True)
>>>>>>> 1fae1d17
    elif elem_type.__module__ == 'numpy' and elem_type.__name__ != 'str_' \
            and elem_type.__name__ != 'string_':
        if elem_type.__name__ == 'ndarray':
            # array of string classes and object
            if np_str_obj_array_pattern.search(elem.dtype.str) is not None:
                raise TypeError(default_collate_err_msg_format.format(elem.dtype))
            return default_collate([torch.as_tensor(b) for b in batch], cat_1dim=cat_1dim)
        elif elem.shape == ():  # scalars
            return torch.as_tensor(batch)
    elif isinstance(elem, float):
        return torch.tensor(batch, dtype=torch.float32)
    elif isinstance(elem, int_classes):
        dtype = torch.bool if isinstance(elem, bool) else torch.int64
        return torch.tensor(batch, dtype=dtype)
    elif isinstance(elem, string_classes):
        return batch
    elif isinstance(elem, container_abcs.Mapping):
        ret = {}
        for key in elem:
            if any([key.startswith(t) for t in ignore_prefix]):
                ret[key] = [d[key] for d in batch]
            else:
                ret[key] = default_collate([d[key] for d in batch], cat_1dim=cat_1dim)
        return ret
    elif isinstance(elem, tuple) and hasattr(elem, '_fields'):  # namedtuple
        return elem_type(*(default_collate(samples, cat_1dim=cat_1dim) for samples in zip(*batch)))
    elif isinstance(elem, container_abcs.Sequence):
        transposed = zip(*batch)
        return [default_collate(samples, cat_1dim=cat_1dim) for samples in transposed]

    raise TypeError(default_collate_err_msg_format.format(elem_type))


def timestep_collate(batch: List[Dict[str, Any]]) -> Dict[str, Union[torch.Tensor, list]]:
    """
    Overview:
        Put each timestepped data field into a tensor with outer dimension batch size using ``default_collate``.
        For short, this process can be represented by:
        [len=B, ele={dict_key: [len=T, ele=Tensor(any_dims)]}] -> {dict_key: Tensor([T, B, any_dims])}
    Arguments:
        - batch (:obj:`List[Dict[str, Any]]`): a list of dicts with length B, each element is {some_key: some_seq} \
            ('prev_state' should be a key in the dict); \
            some_seq is a sequence with length T, each element is a torch.Tensor with any shape.
    Returns:
        - ret (:obj:`Dict[str, Union[torch.Tensor, list]]`): the collated data, with timestep and batch size \
            into each data field. By using ``default_collate``, timestep would come to the first dim. \
            So the final shape is :math:`(T, B, dim1, dim2, ...)`
    """

    def stack(data):
        if isinstance(data, container_abcs.Mapping):
            return {k: stack(data[k]) for k in data}
        elif isinstance(data, container_abcs.Sequence) and isinstance(data[0], torch.Tensor):
            return torch.stack(data)
        else:
            return data

    elem = batch[0]
    assert isinstance(elem, (container_abcs.Mapping, list)), type(elem)
    if isinstance(batch[0], list):  # new pipeline + treetensor
        prev_state = [[b[i].get('prev_state') for b in batch] for i in range(len(batch[0]))]
        batch_data = ttorch.stack([ttorch_collate(b) for b in batch])  # (B, T, *)
        del batch_data.prev_state
        batch_data = batch_data.transpose(1, 0)
        batch_data.prev_state = prev_state
    else:
        prev_state = [b.pop('prev_state') for b in batch]
        batch_data = default_collate(batch)  # -> {some_key: T lists}, each list is [B, some_dim]
        batch_data = stack(batch_data)  # -> {some_key: [T, B, some_dim]}
        transformed_prev_state = list(zip(*prev_state))
        batch_data['prev_state'] = transformed_prev_state
        # append back prev_state, avoiding multi batch share the same data bug
        for i in range(len(batch)):
            batch[i]['prev_state'] = prev_state[i]
    return batch_data


def diff_shape_collate(batch: Sequence) -> Union[torch.Tensor, Mapping, Sequence]:
    """
    Overview:
        Similar to ``default_collate``, put each data field into a tensor with outer dimension batch size.
        The main difference is that, ``diff_shape_collate`` allows tensors in the batch have `None`,
        which is quite common StarCraft observation.
    Arguments:
        - batch (:obj:`Sequence`): a data sequence, whose length is batch size, whose element is one piece of data
    Returns:
        - ret (:obj:`Union[torch.Tensor, Mapping, Sequence]`): the collated data, with batch size into each data field.\
            the return dtype depends on the original element dtype, can be [torch.Tensor, Mapping, Sequence].
    """
    elem = batch[0]
    elem_type = type(elem)
    if any([isinstance(elem, type(None)) for elem in batch]):
        return batch
    elif isinstance(elem, torch.Tensor):
        shapes = [e.shape for e in batch]
        if len(set(shapes)) != 1:
            return batch
        else:
            return torch.stack(batch, 0)
    elif elem_type.__module__ == 'numpy' and elem_type.__name__ != 'str_' \
            and elem_type.__name__ != 'string_':
        if elem_type.__name__ == 'ndarray':
            return diff_shape_collate([torch.as_tensor(b) for b in batch])  # todo
        elif elem.shape == ():  # scalars
            return torch.as_tensor(batch)
    elif isinstance(elem, float):
        return torch.tensor(batch, dtype=torch.float32)
    elif isinstance(elem, int_classes):
        dtype = torch.bool if isinstance(elem, bool) else torch.int64
        return torch.tensor(batch, dtype=dtype)
    elif isinstance(elem, Mapping):
        return {key: diff_shape_collate([d[key] for d in batch]) for key in elem}
    elif isinstance(elem, tuple) and hasattr(elem, '_fields'):  # namedtuple
        return elem_type(*(diff_shape_collate(samples) for samples in zip(*batch)))
    elif isinstance(elem, Sequence):
        transposed = zip(*batch)
        return [diff_shape_collate(samples) for samples in transposed]

    raise TypeError('not support element type: {}'.format(elem_type))


def default_decollate(
        batch: Union[torch.Tensor, Sequence, Mapping],
        ignore: List[str] = ['prev_state', 'prev_actor_state', 'prev_critic_state']
) -> List[Any]:
    """
    Overview:
        Drag out batch_size collated data's batch size to decollate it,
        which is the reverse operation of ``default_collate``.
    Arguments:
        - batch (:obj:`Union[torch.Tensor, Sequence, Mapping]`): can refer to the Returns of ``default_collate``
        - ignore(:obj:`List[str]`): a list of names to be ignored, only function if input ``batch`` is a dict. \
            If key is in this list, its value would stay the same with no decollation.
    Returns:
        - ret (:obj:`List[Any]`): a list with B elements.
    """
    if isinstance(batch, torch.Tensor):
        batch = torch.split(batch, 1, dim=0)
        # squeeze if original batch's shape is like (B, dim1, dim2, ...);
        # otherwise directly return the list.
        if len(batch[0].shape) > 1:
            batch = [elem.squeeze(0) for elem in batch]
        return list(batch)
    elif isinstance(batch, Sequence):
        return list(zip(*[default_decollate(e) for e in batch]))
    elif isinstance(batch, Mapping):
        tmp = {k: v if k in ignore else default_decollate(v) for k, v in batch.items()}
        B = len(list(tmp.values())[0])
        return [{k: tmp[k][i] for k in tmp.keys()} for i in range(B)]

    raise TypeError("not support batch type: {}".format(type(batch)))<|MERGE_RESOLUTION|>--- conflicted
+++ resolved
@@ -86,15 +86,7 @@
         else:
             return torch.stack(batch, 0, out=out)
     elif isinstance(elem, ttorch.Tensor):
-<<<<<<< HEAD
-        ret = ttorch.stack(batch).json()
-        for k in ret:
-            if hasattr(ret[k], 'shape') and len(ret[k].shape) >= 2 and ret[k].shape[1] == 1:  # reshape (B, 1) -> (B)
-                ret[k] = ret[k].squeeze(1)
-        return ret
-=======
         return ttorch_collate(batch, json=True)
->>>>>>> 1fae1d17
     elif elem_type.__module__ == 'numpy' and elem_type.__name__ != 'str_' \
             and elem_type.__name__ != 'string_':
         if elem_type.__name__ == 'ndarray':
