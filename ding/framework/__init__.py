--- conflicted
+++ resolved
@@ -2,15 +2,11 @@
 from .task import Task, task
 from .parallel import Parallel
 from .event_loop import EventLoop
-<<<<<<< HEAD
 from .event_enum import EventEnum
-from .supervisor import Supervisor
-=======
 from .supervisor import Supervisor
 from easydict import EasyDict
 from ding.utils import DistributedWriter
 
 
 def ding_init(cfg: EasyDict):
-    DistributedWriter.get_instance(cfg.exp_name)
->>>>>>> 6daaf2de
+    DistributedWriter.get_instance(cfg.exp_name)