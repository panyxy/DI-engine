import pynng
from ditk import logging
from typing import List, Optional, Tuple
from pynng import Bus0
from time import sleep

from ding.framework.message_queue.mq import MQ
from ding.utils import MQ_REGISTRY


@MQ_REGISTRY.register("nng")
class NNGMQ(MQ):

    def __init__(self, listen_to: str, attach_to: Optional[List[str]] = None, **kwargs) -> None:
        """
        Overview:
            Connect distributed processes with nng
        Arguments:
            - listen_to (:obj:`Optional[List[str]]`): The node address to attach to.
            - attach_to (:obj:`Optional[List[str]]`): The node's addresses you want to attach to.
        """
        self.listen_to = listen_to
        self.attach_to = attach_to or []
        self._sock: Bus0 = None
        self._running = False

    def listen(self) -> None:
        self._sock = sock = Bus0()
        sock.listen(self.listen_to)
        sleep(0.1)  # Wait for peers to bind
        for contact in self.attach_to:
            sock.dial(contact)
<<<<<<< HEAD
        logging.info("NNG listen on {}, attach to {}".format(self.listen_to, self.attach_to))
=======
        self._running = True
>>>>>>> 1fae1d17

    def publish(self, topic: str, data: bytes) -> None:
        if self._running:
            topic += "::"
            data = topic.encode() + data
            self._sock.send(data)

    def subscribe(self, topic: str) -> None:
        return

    def unsubscribe(self, topic: str) -> None:
        return

    def recv(self) -> Tuple[str, bytes]:
        while True:
            try:
                if not self._running:
                    break
                msg = self._sock.recv()
                # Use topic at the beginning of the message, so we don't need to call pickle.loads
                # when the current process is not subscribed to the topic.
                topic, payload = msg.split(b"::", maxsplit=1)
                return topic.decode(), payload
            except pynng.Timeout:
                logging.warning("Timeout on node {} when waiting for message from bus".format(self.listen_to))
            except pynng.Closed:
                if self._running:
                    logging.error("The socket was not closed under normal circumstances!")
            except Exception as e:
                logging.error("Meet exception when listening for new messages", e)

    def stop(self) -> None:
        if self._running:
            self._running = False
            self._sock.close()
            self._sock = None

    def __del__(self) -> None:
        self.stop()<|MERGE_RESOLUTION|>--- conflicted
+++ resolved
@@ -30,11 +30,8 @@
         sleep(0.1)  # Wait for peers to bind
         for contact in self.attach_to:
             sock.dial(contact)
-<<<<<<< HEAD
         logging.info("NNG listen on {}, attach to {}".format(self.listen_to, self.attach_to))
-=======
         self._running = True
->>>>>>> 1fae1d17
 
     def publish(self, topic: str, data: bytes) -> None:
         if self._running:
