from distutils.log import info
from easydict import EasyDict
from ding import policy
from ding.policy import Policy, get_random_policy
from ding.envs import BaseEnvManager
from ding.framework import task
from .functional import inferencer, rolloutor, TransitionList, battle_rolloutor
from .functional import battle_inferencer_for_distar as battle_inferencer
from .functional import battle_rolloutor_for_distar as battle_rolloutor
from typing import Dict

# if TYPE_CHECKING:
from ding.framework import OnlineRLContext, BattleContext


<<<<<<< HEAD
class BattleEpisodeCollector:

    def __init__(self, cfg: EasyDict, env: BaseEnvManager, n_rollout_samples: int, model_dict: Dict, all_policies: Dict, agent_num: int):
=======

class BattleCollector:

    def __init__(
        self, cfg: EasyDict, env: BaseEnvManager, n_rollout_samples: int, model_dict: Dict, all_policies: Dict
    ):
>>>>>>> 400a19d1
        self.cfg = cfg
        self.end_flag = False
        # self._reset(env)
        self.env = env
        self.env_num = self.env.env_num

        self.total_envstep_count = 0
        self.n_rollout_samples = n_rollout_samples
        self.model_dict = model_dict
        self.all_policies = all_policies
        self.agent_num = agent_num

<<<<<<< HEAD
        self._battle_inferencer = task.wrap(battle_inferencer(self.cfg, self.env))
        self._transitions_list = [TransitionList(self.env.env_num) for _ in range(self.agent_num)]
        self._battle_rolloutor = task.wrap(battle_rolloutor(self.cfg, self.env, self._transitions_list))
=======
        self._battle_inferencer = task.wrap(
            battle_inferencer(self.cfg, self.env, self.obs_pool, self.policy_output_pool)
        )
        self._battle_rolloutor = task.wrap(battle_rolloutor(self.cfg, self.env, self.obs_pool, self.policy_output_pool))
        self._job_data_sender = task.wrap(job_data_sender(self.streaming_sampling_flag, self.n_rollout_samples))
>>>>>>> 400a19d1

    def __del__(self) -> None:
        """
        Overview:
            Execute the close command and close the collector. __del__ is automatically called to \
                destroy the collector instance when the collector finishes its work
        """
        if self.end_flag:
            return
        self.end_flag = True
        self.env.close()

    def _update_policies(self, job) -> None:
        job_player_id_list = [player.player_id for player in job.players]

        for player_id in job_player_id_list:
            if self.model_dict.get(player_id) is None:
                continue
            else:
                learner_model = self.model_dict.get(player_id)
                policy = self.all_policies.get(player_id)
                assert policy, "for player{}, policy should have been initialized already"
                # update policy model
                policy.load_state_dict(learner_model.state_dict)
                self.model_dict[player_id] = None

    def __call__(self, ctx: "BattleContext") -> None:
        """
        Input of ctx:
            - n_episode (:obj:`int`): the number of collecting data episode
            - train_iter (:obj:`int`): the number of training iteration
            - collect_kwargs (:obj:`dict`): the keyword args for policy forward
        Output of ctx:
            -  ctx.train_data (:obj:`Tuple[List, List]`): A tuple with training sample(data) and episode info, \
                the former is a list containing collected episodes if not get_train_sample, \
                otherwise, return train_samples split by unroll_len.
        """
        ctx.total_envstep_count = self.total_envstep_count
        old = ctx.env_episode
        while True:
            self._update_policies(ctx.job)
            self._battle_inferencer(ctx)
            self._battle_rolloutor(ctx)

            self.total_envstep_count = ctx.total_envstep_count

            if (self.n_rollout_samples > 0 and ctx.env_episode - old >= self.n_rollout_samples) or ctx.env_episode >= ctx.n_episode:
                for transitions in self._transitions_list:
                    ctx.episodes.append(transitions.to_episodes())
                    transitions.clear()
                if ctx.env_episode >= ctx.n_episode:
                    ctx.job_finish = True
                break


class BattleStepCollector:

    def __init__(self, cfg: EasyDict, env: BaseEnvManager, n_rollout_samples: int, model_dict: Dict, all_policies: Dict, agent_num: int):
        self.cfg = cfg
        self.end_flag = False
        # self._reset(env)
        self.env = env
        self.env_num = self.env.env_num

        self.total_envstep_count = 0
        self.n_rollout_samples = n_rollout_samples
        self.model_dict = model_dict
        self.all_policies = all_policies
        self.agent_num = agent_num

        self._battle_inferencer = task.wrap(battle_inferencer(self.cfg, self.env))
        self._transitions_list = [TransitionList(self.env.env_num) for _ in range(self.agent_num)]
        self._battle_rolloutor = task.wrap(battle_rolloutor(self.cfg, self.env, self._transitions_list))

    def __del__(self) -> None:
        """
        Overview:
            Execute the close command and close the collector. __del__ is automatically called to \
                destroy the collector instance when the collector finishes its work
        """
        if self.end_flag:
            return
        self.end_flag = True
        self.env.close()
    
    def _update_policies(self, job) -> None:
        job_player_id_list = [player.player_id for player in job.players] 

        for player_id in job_player_id_list:
            if self.model_dict.get(player_id) is None:
                continue
            else:
                learner_model = self.model_dict.get(player_id)
                policy = self.all_policies.get(player_id)
                assert policy, "for player{}, policy should have been initialized already"
                # update policy model
                policy.load_state_dict(learner_model.state_dict)
                self.model_dict[player_id] = None

    def __call__(self, ctx: "BattleContext") -> None:
        """
        Input of ctx:
            - n_episode (:obj:`int`): the number of collecting data episode
            - train_iter (:obj:`int`): the number of training iteration
            - collect_kwargs (:obj:`dict`): the keyword args for policy forward
        Output of ctx:
            -  ctx.train_data (:obj:`Tuple[List, List]`): A tuple with training sample(data) and episode info, \
                the former is a list containing collected episodes if not get_train_sample, \
                otherwise, return train_samples split by unroll_len.
        """
        ctx.total_envstep_count = self.total_envstep_count
        old = ctx.env_step
        
        while True:
            self._update_policies(ctx.job)
            self._battle_inferencer(ctx)
            self._battle_rolloutor(ctx)

            self.total_envstep_count = ctx.total_envstep_count

            if (self.n_rollout_samples > 0 and ctx.env_step - old >= self.n_rollout_samples) or ctx.env_step >= ctx.n_sample * ctx.unroll_len:
                for transitions in self._transitions_list:
                    trajectories, trajectory_end_idx = transitions.to_trajectories()
                    ctx.trajectories_list.append(trajectories)
                    ctx.trajectory_end_idx_list.append(trajectory_end_idx)
                    transitions.clear()
                if ctx.env_step >= ctx.n_sample * ctx.unroll_len:
                    ctx.job_finish = True
                break


class StepCollector:
    """
    Overview:
        The class of the collector running by steps, including model inference and transition \
            process. Use the `__call__` method to execute the whole collection process.
    """

    def __init__(self, cfg: EasyDict, policy, env: BaseEnvManager, random_collect_size: int = 0) -> None:
        """
        Arguments:
            - cfg (:obj:`EasyDict`): Config.
            - policy (:obj:`Policy`): The policy to be collected.
            - env (:obj:`BaseEnvManager`): The env for the collection, the BaseEnvManager object or \
                its derivatives are supported.
            - random_collect_size (:obj:`int`): The count of samples that will be collected randomly, \
                typically used in initial runs.
        """
        self.cfg = cfg
        self.env = env
        self.policy = policy
        self.random_collect_size = random_collect_size
        self._transitions = TransitionList(self.env.env_num)
        self._inferencer = task.wrap(inferencer(cfg, policy, env))
        self._rolloutor = task.wrap(rolloutor(cfg, policy, env, self._transitions))

    def __call__(self, ctx: "OnlineRLContext") -> None:
        """
        Overview:
            An encapsulation of inference and rollout middleware. Stop when completing \
                the target number of steps.
        Input of ctx:
            - env_step (:obj:`int`): The env steps which will increase during collection.
        """
        old = ctx.env_step
        if self.random_collect_size > 0 and old < self.random_collect_size:
            target_size = self.random_collect_size - old
            random_policy = get_random_policy(self.cfg, self.policy, self.env)
            current_inferencer = task.wrap(inferencer(self.cfg, random_policy, self.env))
        else:
            # compatible with old config, a train sample = unroll_len step
            target_size = self.cfg.policy.collect.n_sample * self.cfg.policy.collect.unroll_len
            current_inferencer = self._inferencer

        while True:
            current_inferencer(ctx)
            self._rolloutor(ctx)
            if ctx.env_step - old >= target_size:
                ctx.trajectories, ctx.trajectory_end_idx = self._transitions.to_trajectories()
                self._transitions.clear()
                break


class EpisodeCollector:
    """
    Overview:
        The class of the collector running by episodes, including model inference and transition \
            process. Use the `__call__` method to execute the whole collection process.
    """

    def __init__(self, cfg: EasyDict, policy, env: BaseEnvManager, random_collect_size: int = 0) -> None:
        """
        Arguments:
            - cfg (:obj:`EasyDict`): Config.
            - policy (:obj:`Policy`): The policy to be collected.
            - env (:obj:`BaseEnvManager`): The env for the collection, the BaseEnvManager object or \
                its derivatives are supported.
            - random_collect_size (:obj:`int`): The count of samples that will be collected randomly, \
                typically used in initial runs.
        """
        self.cfg = cfg
        self.env = env
        self.policy = policy
        self.random_collect_size = random_collect_size
        self._transitions = TransitionList(self.env.env_num)
        self._inferencer = task.wrap(inferencer(cfg, policy, env))
        self._rolloutor = task.wrap(rolloutor(cfg, policy, env, self._transitions))

    def __call__(self, ctx: "OnlineRLContext") -> None:
        """
        Overview:
            An encapsulation of inference and rollout middleware. Stop when completing the \
                target number of episodes.
        Input of ctx:
            - env_episode (:obj:`int`): The env env_episode which will increase during collection.
        """
        old = ctx.env_episode
        if self.random_collect_size > 0 and old < self.random_collect_size:
            target_size = self.random_collect_size - old
            random_policy = get_random_policy(self.cfg, self.policy, self.env)
            current_inferencer = task.wrap(inferencer(self.cfg, random_policy, self.env))
        else:
            target_size = self.cfg.policy.collect.n_episode
            current_inferencer = self._inferencer

        while True:
            current_inferencer(ctx)
            self._rolloutor(ctx)
            if ctx.env_episode - old >= target_size:
                ctx.episodes = self._transitions.to_episodes()
                self._transitions.clear()
                break


# TODO battle collector<|MERGE_RESOLUTION|>--- conflicted
+++ resolved
@@ -13,18 +13,11 @@
 from ding.framework import OnlineRLContext, BattleContext
 
 
-<<<<<<< HEAD
 class BattleEpisodeCollector:
 
-    def __init__(self, cfg: EasyDict, env: BaseEnvManager, n_rollout_samples: int, model_dict: Dict, all_policies: Dict, agent_num: int):
-=======
-
-class BattleCollector:
-
     def __init__(
-        self, cfg: EasyDict, env: BaseEnvManager, n_rollout_samples: int, model_dict: Dict, all_policies: Dict
+        self, cfg: EasyDict, env: BaseEnvManager, n_rollout_samples: int, model_dict: Dict, all_policies: Dict, agent_num: int
     ):
->>>>>>> 400a19d1
         self.cfg = cfg
         self.end_flag = False
         # self._reset(env)
@@ -37,17 +30,9 @@
         self.all_policies = all_policies
         self.agent_num = agent_num
 
-<<<<<<< HEAD
         self._battle_inferencer = task.wrap(battle_inferencer(self.cfg, self.env))
         self._transitions_list = [TransitionList(self.env.env_num) for _ in range(self.agent_num)]
         self._battle_rolloutor = task.wrap(battle_rolloutor(self.cfg, self.env, self._transitions_list))
-=======
-        self._battle_inferencer = task.wrap(
-            battle_inferencer(self.cfg, self.env, self.obs_pool, self.policy_output_pool)
-        )
-        self._battle_rolloutor = task.wrap(battle_rolloutor(self.cfg, self.env, self.obs_pool, self.policy_output_pool))
-        self._job_data_sender = task.wrap(job_data_sender(self.streaming_sampling_flag, self.n_rollout_samples))
->>>>>>> 400a19d1
 
     def __del__(self) -> None:
         """
