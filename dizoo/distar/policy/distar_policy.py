from typing import Dict, Optional, List
from easydict import EasyDict
import os.path as osp
import torch
from torch.optim import Adam

from ding.model import model_wrap
from ding.policy import Policy
from ding.torch_utils import to_device
from ding.rl_utils import td_lambda_data, td_lambda_error, vtrace_data_with_rho, vtrace_error_with_rho, \
    upgo_data, upgo_error
from ding.utils import EasyTimer
<<<<<<< HEAD
from ding.utils.data import default_collate, default_decollate
from dizoo.distar.model import Model
from dizoo.distar.envs import NUM_UNIT_TYPES, ACTIONS, Stat
from .utils import collate_fn_learn, kl_error, entropy_error
=======
from dizoo.distar.model.model import Model
from .utils import collate_fn_learn

EPS = 1e-9


def entropy_error(target_policy_probs_dict, target_policy_log_probs_dict, mask, head_weights_dict):
    total_entropy_loss = 0.
    entropy_dict = {}
    for head_type in ['action_type', 'queued', 'delay', 'selected_units', 'target_unit', 'target_location']:
        ent = -target_policy_probs_dict[head_type] * target_policy_log_probs_dict[head_type]
        if head_type == 'selected_units':
            ent = ent.sum(dim=-1) / (
                EPS + torch.log(mask['selected_units_logits_mask'].float().sum(dim=-1) + 1).unsqueeze(-1)
            )  # normalize
            ent = (ent * mask['selected_units_mask']).sum(-1)
            ent = ent.div(mask['selected_units_mask'].sum(-1) + EPS)
        elif head_type == 'target_unit':
            # normalize by unit
            ent = ent.sum(dim=-1) / (EPS + torch.log(mask['target_units_logits_mask'].float().sum(dim=-1) + 1))
        else:
            ent = ent.sum(dim=-1) / torch.log(torch.FloatTensor([ent.shape[-1]]).to(ent.device))
        if head_type not in ['action_type', 'delay']:
            ent = ent * mask['actions_mask'][head_type]
        entropy = ent.mean()
        entropy_dict['entropy/' + head_type] = entropy.item()
        total_entropy_loss += (-entropy * head_weights_dict[head_type])
    return total_entropy_loss, entropy_dict


def kl_error(
    target_policy_log_probs_dict, teacher_policy_logits_dict, mask, game_steps, action_type_kl_steps, head_weights_dict
):
    total_kl_loss = 0.
    kl_loss_dict = {}

    for head_type in ['action_type', 'queued', 'delay', 'selected_units', 'target_unit', 'target_location']:
        target_policy_log_probs = target_policy_log_probs_dict[head_type]
        teacher_policy_logits = teacher_policy_logits_dict[head_type]

        teacher_policy_log_probs = F.log_softmax(teacher_policy_logits, dim=-1)
        teacher_policy_probs = torch.exp(teacher_policy_log_probs)
        kl = teacher_policy_probs * (teacher_policy_log_probs - target_policy_log_probs)

        kl = kl.sum(dim=-1)
        if head_type == 'selected_units':
            kl = (kl * mask['selected_units_mask']).sum(-1)
        if head_type not in ['action_type', 'delay']:
            kl = kl * mask['actions_mask'][head_type]
        if head_type == 'action_type':
            flag = game_steps < action_type_kl_steps
            action_type_kl = kl * flag
            action_type_kl_loss = action_type_kl.mean()
            kl_loss_dict['kl/extra_at'] = action_type_kl_loss.item()
        kl_loss = kl.mean()
        total_kl_loss += (kl_loss * head_weights_dict[head_type])
        kl_loss_dict['kl/' + head_type] = kl_loss.item()
    return total_kl_loss, action_type_kl_loss, kl_loss_dict
>>>>>>> 984735f2


class DIStarPolicy(Policy):
    config = dict(
        type='distar',
        on_policy=False,
        cuda=True,
        learning_rate=1e-5,
        model=dict(),
        # learn
        learn=dict(multi_gpu=False, ),
        loss_weights=dict(
            baseline=dict(
                winloss=10.0,
                build_order=0.0,
                built_unit=0.0,
                effect=0.0,
                upgrade=0.0,
                battle=0.0,
            ),
            vtrace=dict(
                winloss=1.0,
                build_order=0.0,
                built_unit=0.0,
                effect=0.0,
                upgrade=0.0,
                battle=0.0,
            ),
            upgo=dict(winloss=1.0, ),
            kl=0.02,
            action_type_kl=0.1,
            entropy=0.0001,
        ),
        vtrace_head_weights=dict(
            action_type=1.0,
            delay=1.0,
            queued=1.0,
            select_unit_num_logits=1.0,
            selected_units=0.01,
            target_unit=1.0,
            target_location=1.0,
        ),
        upgo_head_weights=dict(
            action_type=1.0,
            delay=1.0,
            queued=1.0,
            select_unit_num_logits=1.0,
            selected_units=0.01,
            target_unit=1.0,
            target_location=1.0,
        ),
        entropy_head_weights=dict(
            action_type=1.0,
            delay=1.0,
            queued=1.0,
            select_unit_num_logits=1.0,
            selected_units=0.01,
            target_unit=1.0,
            target_location=1.0,
        ),
        kl_head_weights=dict(
            action_type=1.0,
            delay=1.0,
            queued=1.0,
            select_unit_num_logits=1.0,
            selected_units=0.01,
            target_unit=1.0,
            target_location=1.0,
        ),
        kl=dict(action_type_kl_steps=2400, ),
        gammas=dict(
            baseline=dict(
                winloss=1.0,
                build_order=1.0,
                built_unit=1.0,
                effect=1.0,
                upgrade=1.0,
                battle=0.997,
            ),
            pg=dict(
                winloss=1.0,
                build_order=1.0,
                built_unit=1.0,
                effect=1.0,
                upgrade=1.0,
                battle=0.997,
            ),
        ),
        grad_clip=dict(threshold=1.0, ),
        # collect
        use_value_feature=True,  # whether to use value feature, this must be False when play against bot
        zero_z_exceed_loop=True,  # set Z to 0 if game passes the game loop in Z
        zero_z_value=1,
        extra_units=True,  # selcet extra units if selected units exceed 64
    )

    def _create_model(
            self,
            cfg: EasyDict,
            model: Optional[torch.nn.Module] = None,
            enable_field: Optional[List[str]] = None
    ) -> torch.nn.Module:
        assert model is None, "not implemented user-defined model"
        assert len(enable_field) == 1, "only support distributed enable policy"
        field = enable_field[0]
        if field == 'learn':
            return Model(self._cfg.model, use_value_network=True)
        elif field == 'collect':  # disable value network
            return Model(self._cfg.model)
        else:
            raise KeyError("invalid policy mode: {}".format(field))

    def _init_learn(self):
        self._learn_model = model_wrap(self._model, 'base')
        self.head_types = ['action_type', 'delay', 'queued', 'target_unit', 'selected_units', 'target_location']
        # policy parameters
        self.gammas = self._cfg.gammas
        self.loss_weights = self._cfg.loss_weights
        self.action_type_kl_steps = self._cfg.kl.action_type_kl_steps
        self.vtrace_head_weights = self._cfg.vtrace_head_weights
        self.upgo_head_weights = self._cfg.upgo_head_weights
        self.entropy_head_weights = self._cfg.entropy_head_weights
        self.kl_head_weights = self._cfg.kl_head_weights

        # optimizer
        self.optimizer = Adam(
            self._learn_model.parameters(),
            lr=self._cfg.learning_rate,
            betas=(0, 0.99),
            eps=1e-5,
        )
        # utils
        self.timer = EasyTimer(cuda=self._cfg.cuda)

    def _forward_learn(self, inputs: Dict):
        # ===========
        # pre-process
        # ===========
        inputs = collate_fn_learn(inputs)
        if self._cfg.cuda:
            inputs = to_device(inputs, self._device)

        # =============
        # model forward
        # =============
        # create loss show dict
        loss_info_dict = {}
        with self.timer:
            model_output = self._learn_model.rl_learn_forward(**inputs)
        loss_info_dict['model_forward_time'] = self.timer.value

        # ===========
        # preparation
        # ===========
        target_policy_logits_dict = model_output['target_logit']  # shape (T,B)
        baseline_values_dict = model_output['value']  # shape (T+1,B)
        behaviour_action_log_probs_dict = model_output['action_log_prob']  # shape (T,B)
        teacher_policy_logits_dict = model_output['teacher_logit']  # shape (T,B)
        masks_dict = model_output['mask']  # shape (T,B)
        actions_dict = model_output['action']  # shape (T,B)
        rewards_dict = model_output['reward']  # shape (T,B)
        game_steps = model_output['step']  # shape (T,B) target_action_log_prob

        flag = rewards_dict['winloss'][-1] == 0
        for filed in baseline_values_dict.keys():
            baseline_values_dict[filed][-1] *= flag

        # create preparation info dict
        target_policy_probs_dict = {}
        target_policy_log_probs_dict = {}
        target_action_log_probs_dict = {}
        clipped_rhos_dict = {}

        # ============================================================
        # get distribution info for behaviour policy and target policy
        # ============================================================
        for head_type in self.head_types:
            # take info from correspondent input dict
            target_policy_logits = target_policy_logits_dict[head_type]
            actions = actions_dict[head_type]
            # compute target log_probs, probs(for entropy,kl), target_action_log_probs, log_rhos(for pg_loss, upgo_loss)
            pi_target = torch.distributions.Categorical(logits=target_policy_logits)
            target_policy_probs = pi_target.probs
            target_policy_log_probs = pi_target.logits
            target_action_log_probs = pi_target.log_prob(actions)
            behaviour_action_log_probs = behaviour_action_log_probs_dict[head_type]

            with torch.no_grad():
                log_rhos = target_action_log_probs - behaviour_action_log_probs
                if head_type == 'selected_units':
                    log_rhos *= masks_dict['selected_units_mask']
                    log_rhos = log_rhos.sum(dim=-1)
                rhos = torch.exp(log_rhos)
                clipped_rhos = rhos.clamp_(max=1)
            # save preparation results to correspondent dict
            target_policy_probs_dict[head_type] = target_policy_probs
            target_policy_log_probs_dict[head_type] = target_policy_log_probs
            if head_type == 'selected_units':
                target_action_log_probs.masked_fill_(~masks_dict['selected_units_mask'], 0)
                target_action_log_probs = target_action_log_probs.sum(-1)
            target_action_log_probs_dict[head_type] = target_action_log_probs
            # log_rhos_dict[head_type] = log_rhos
            clipped_rhos_dict[head_type] = clipped_rhos

        # ====================
        # vtrace loss
        # ====================
        total_vtrace_loss = 0.
        vtrace_loss_dict = {}

        for field, baseline in baseline_values_dict.items():
            baseline_value = baseline_values_dict[field]
            reward = rewards_dict[field]
            for head_type in self.head_types:
                weight = self.vtrace_head_weights[head_type]
                if head_type not in ['action_type', 'delay']:
                    weight = weight * masks_dict['actions_mask'][head_type]
                # if field in ['build_order', 'built_unit', 'effect']:
                #    weight = weight * masks_dict[field + '_mask']

                data_item = vtrace_data_with_rho(
                    target_action_log_probs_dict[head_type], clipped_rhos_dict[head_type], baseline_value, reward,
                    weight
                )
                vtrace_loss_item = vtrace_error_with_rho(data_item, gamma=1.0, lambda_=1.0)

                vtrace_loss_dict['vtrace/' + field + '/' + head_type] = vtrace_loss_item.item()
                total_vtrace_loss += self.loss_weights.vtrace[field] * self.vtrace_head_weights[head_type
                                                                                                ] * vtrace_loss_item

        loss_info_dict.update(vtrace_loss_dict)

        # ===========
        # upgo loss
        # ===========
        upgo_loss_dict = {}
        total_upgo_loss = 0.
        for head_type in self.head_types:
            weight = self.upgo_head_weights[head_type]
            if head_type not in ['action_type', 'delay']:
                weight = weight * masks_dict['actions_mask'][head_type]

            data_item = upgo_data(
                target_action_log_probs_dict[head_type], clipped_rhos_dict[head_type], baseline_values_dict['winloss'],
                rewards_dict['winloss'], weight
            )
            upgo_loss_item = upgo_error(data_item)

            total_upgo_loss += upgo_loss_item
            upgo_loss_dict['upgo/' + head_type] = upgo_loss_item.item()
        total_upgo_loss *= self.loss_weights.upgo.winloss
        loss_info_dict.update(upgo_loss_dict)

        # ===========
        # critic loss
        # ===========
        total_critic_loss = 0.
        # field is from ['winloss', 'build_order', 'built_unit', 'effect', 'upgrade', 'battle']
        for field, baseline in baseline_values_dict.items():
            reward = rewards_dict[field]
            # Notice: in general, we need to include done when we consider discount factor, but in our implementation
            # of alphastar, traj_data(with size equal to unroll-len) sent from actor comes from the same episode.
            # If the game is draw, we don't consider it is actually done
            # if field in ['build_order', 'built_unit', 'effect']:
            #    weight = masks_dict[[field + '_mask']]
            # else:
            #    weight = None
            weight = None

            field_data = td_lambda_data(baseline, reward, weight)
            critic_loss = td_lambda_error(field_data, gamma=self.gammas.baseline[field])

            total_critic_loss += self.loss_weights.baseline[field] * critic_loss
            loss_info_dict['td/' + field] = critic_loss.item()
            loss_info_dict['reward/' + field] = reward.float().mean().item()
            loss_info_dict['value/' + field] = baseline.mean().item()
        loss_info_dict['reward/battle'] = rewards_dict['battle'].float().mean().item()

        # ============
        # entropy loss
        # ============
        total_entropy_loss, entropy_dict = \
            entropy_error(target_policy_probs_dict, target_policy_log_probs_dict, masks_dict,
                          head_weights_dict=self.entropy_head_weights)

        total_entropy_loss *= self.loss_weights.entropy
        loss_info_dict.update(entropy_dict)

        # =======
        # kl loss
        # =======
        total_kl_loss, action_type_kl_loss, kl_loss_dict = \
            kl_error(target_policy_log_probs_dict, teacher_policy_logits_dict, masks_dict, game_steps,
                     action_type_kl_steps=self.action_type_kl_steps, head_weights_dict=self.kl_head_weights)
        total_kl_loss *= self.loss_weights.kl
        action_type_kl_loss *= self.loss_weights.action_type_kl
        loss_info_dict.update(kl_loss_dict)

        # ======
        # update
        # ======
        total_loss = (
            total_vtrace_loss + total_upgo_loss + total_critic_loss + total_entropy_loss + total_kl_loss +
            action_type_kl_loss
        )
        with self.timer:
            self.optimizer.zero_grad()
            total_loss.backward()
            if self._cfg.learn.multi_gpu:
                self.sync_gradients()
            gradient = torch.nn.utils.clip_grad_norm_(self._learn_model.parameters(), self._cfg.grad_clip.threshold, 2)
            self.optimizer.step()

        loss_info_dict['backward_time'] = self.timer.value
        loss_info_dict['total_loss'] = total_loss
        loss_info_dict['gradient'] = gradient
        return loss_info_dict

    def _monitor_var_learn(self):
        ret = ['total_loss', 'kl/extra_at', 'gradient', 'backward_time', 'model_forward_time']
        for k1 in ['winloss', 'build_order', 'built_unit', 'effect', 'upgrade', 'battle', 'upgo', 'kl', 'entropy']:
            for k2 in ['reward', 'value', 'td', 'action_type', 'delay', 'queued', 'selected_units', 'target_unit',
                       'target_location']:
                ret.append(k1 + '/' + k2)
        return ret

    def _state_dict(self) -> Dict:
        return {
            'model': self._learn_model.state_dict(),
            'optimizer': self.optimizer.state_dict(),
        }

    def _load_state_dict_learn(self, _state_dict: Dict) -> None:
        self._learn_model.load_state_dict(_state_dict['model'])
        self.optimizer.load_state_dict(_state_dict['optimizer'])

    def _init_collect(self):
        self.collect_model = model_wrap(self._model, 'base')
        self._reset_collect()

    def _reset_collect(self, env_id=0):
        self.stat = Stat('zerg')  # TODO
        self.target_z_loop = 43200  # TODO
        self.exceed_loop_flag = False
        self.hidden_state = None
        self.last_action_type = torch.tensor(0, dtype=torch.long)
        self.last_delay = torch.tensor(0, dtype=torch.long)
        self.last_queued = torch.tensor(0, dtype=torch.long)
        self.last_selected_unit_tags = None
        self.last_targeted_unit_tag = None
        self.last_location = None  # [x, y]
        self.enemy_unit_type_bool = torch.zeros(NUM_UNIT_TYPES, dtype=torch.uint8)

        self.target_building_order = None  # TODO
        self.target_bo_location = None
        self.target_cumulative_stat = None

        self.map_size = None  # TODO

    def _forward_collect(self, data):
        game_info = data.pop('game_info')
        obs = self._data_preprocess_collect(data, game_info)
        obs = default_collate([obs])
        if self._cfg.cuda:
            obs = to_device(obs, self._device)

        with torch.no_grad():
            policy_output = self.collect_model.compute_logp_action(**obs)

        if self._cfg.cuda:
            policy_output = to_device(policy_output, self._device)
        policy_output = default_decollate(policy_output)[0]
        policy_output = self._data_postprocess_collect(policy_output, game_info)
        return policy_output

    def _data_preprocess_collect(self, data, game_info):
        transform_obs = None
        if self._cfg.use_value_feature:
            obs = transform_obs(data['raw_obs'], opponent_obs=data['opponent_obs'])
        else:
            raise NotImplementedError

        game_step = game_info['game_loop']
        if self._cfg.zero_z_exceed_loop and game_step > self._target_z_loop:
            self._exceed_loop_flag = True

        last_selected_units = torch.zeros(obs['entity_num'], dtype=torch.int8)
        last_targeted_unit = torch.zeros(obs['entity_num'], dtype=torch.int8)
        tags = game_info['tags']
        if self.last_selected_unit_tags is not None:
            for t in self.last_selected_unit_tags:
                if t in tags:
                    last_selected_units[tags.index(t)] = 1
        if self.last_targeted_unit_tag is None:
            if self.last_targeted_unit_tag in tags:
                last_targeted_unit[tags.index(self.last_targeted_unit_tag)] = 1
        obs['entity_info']['last_selected_units'] = last_selected_units
        obs['entity_info']['last_targeted_unit'] = last_targeted_unit

        obs['hidden_state'] = self.hidden_state

        obs['scalar_info']['last_action_type'] = self.last_action_type
        obs['scalar_info']['last_delay'] = self.last_delay
        obs['scalar_info']['last_queued'] = self.last_queued
        obs['scalar_info']['enemy_unit_type_bool'] = (
            self.enemy_unit_type_bool | obs['scalar_info']['enemy_unit_type_bool']
        ).to(torch.uint8)
        obs['scalar_info']['beginning_order'] = self.target_building_order * (~self.exceed_loop_flag)
        obs['scalar_info']['bo_location'] = self.target_bo_location * (~self.exceed_loop_flag)
        if self.exceed_loop_flag:
            obs['scalar_info']['cumulative_stat'] = self.target_cumulative_stat * 0 + self._cfg.zero_z_value
        else:
            obs['scalar_info']['cumulative_stat'] = self.target_cumulative_stat

        # update stat
        self.stat.update(self.last_action_type, data['action_result'][0], obs, game_step)
        return obs

    def _data_postprocess_collect(self, data, game_info):
        self.hidden_state = data['hidden_state']

        self.last_action_type = data['action_info']['action_type']
        self.last_delay = data['action_info']['delay']
        self.last_queued = data['action_info']['queued']
        action_type = self.last_action_type.item()
        action_attr = ACTIONS[action_type]

        # transform into env format action
        tags = game_info['tags']
        raw_action = {}
        raw_action['func_id'] = action_attr['func_id']
        raw_action['skip_steps'] = self.last_delay.item()
        raw_action['queued'] = self.queued.item()

        unit_tags = []
        for i in range(data['selected_units_num'] - 1):  # remove end flag
            unit_tags.append(tags[data['action_info']['selected_units'][i].item()])
        if self._cfg.extra_units:
            extra_units = torch.nonzero(data['extra_units']).squeeze(dim=1).tolist()
            for unit_index in extra_units:
                unit_tags.append(tags[unit_index])
        raw_action['unit_tags'] = unit_tags
        if action_attr['selected_units']:
            self.last_selected_unit_tags = unit_tags
        else:
            self.last_selected_unit_tags = None

        raw_action['target_unit_tag'] = tags[data['action_info']['target_unit'].item()]
        if action_attr['target_unit']:
            self.last_targeted_unit_tag = raw_action['target_unit_tag']
        else:
            self.last_targeted_unit_tag = None

        x = data['action_info']['target_location'].item() % self.map_size.x
        y = data['action_info']['target_location'].item() // self.map_size.x
        inverse_y = max(self.map_size.y - y, 0)
        raw_action['location'] = (x, inverse_y)
        self.last_location = data['action_info']['target_location']

        data['action'] = raw_action

        return data

    def _process_transition(self, obs, policy_output, timestep):
        return {
            'obs': obs,
            'action': policy_output['action_info'],
        }

    def _get_train_sample(self):
        pass

    _init_eval = _init_collect
    _forward_eval = _forward_collect<|MERGE_RESOLUTION|>--- conflicted
+++ resolved
@@ -10,71 +10,10 @@
 from ding.rl_utils import td_lambda_data, td_lambda_error, vtrace_data_with_rho, vtrace_error_with_rho, \
     upgo_data, upgo_error
 from ding.utils import EasyTimer
-<<<<<<< HEAD
 from ding.utils.data import default_collate, default_decollate
 from dizoo.distar.model import Model
 from dizoo.distar.envs import NUM_UNIT_TYPES, ACTIONS, Stat
 from .utils import collate_fn_learn, kl_error, entropy_error
-=======
-from dizoo.distar.model.model import Model
-from .utils import collate_fn_learn
-
-EPS = 1e-9
-
-
-def entropy_error(target_policy_probs_dict, target_policy_log_probs_dict, mask, head_weights_dict):
-    total_entropy_loss = 0.
-    entropy_dict = {}
-    for head_type in ['action_type', 'queued', 'delay', 'selected_units', 'target_unit', 'target_location']:
-        ent = -target_policy_probs_dict[head_type] * target_policy_log_probs_dict[head_type]
-        if head_type == 'selected_units':
-            ent = ent.sum(dim=-1) / (
-                EPS + torch.log(mask['selected_units_logits_mask'].float().sum(dim=-1) + 1).unsqueeze(-1)
-            )  # normalize
-            ent = (ent * mask['selected_units_mask']).sum(-1)
-            ent = ent.div(mask['selected_units_mask'].sum(-1) + EPS)
-        elif head_type == 'target_unit':
-            # normalize by unit
-            ent = ent.sum(dim=-1) / (EPS + torch.log(mask['target_units_logits_mask'].float().sum(dim=-1) + 1))
-        else:
-            ent = ent.sum(dim=-1) / torch.log(torch.FloatTensor([ent.shape[-1]]).to(ent.device))
-        if head_type not in ['action_type', 'delay']:
-            ent = ent * mask['actions_mask'][head_type]
-        entropy = ent.mean()
-        entropy_dict['entropy/' + head_type] = entropy.item()
-        total_entropy_loss += (-entropy * head_weights_dict[head_type])
-    return total_entropy_loss, entropy_dict
-
-
-def kl_error(
-    target_policy_log_probs_dict, teacher_policy_logits_dict, mask, game_steps, action_type_kl_steps, head_weights_dict
-):
-    total_kl_loss = 0.
-    kl_loss_dict = {}
-
-    for head_type in ['action_type', 'queued', 'delay', 'selected_units', 'target_unit', 'target_location']:
-        target_policy_log_probs = target_policy_log_probs_dict[head_type]
-        teacher_policy_logits = teacher_policy_logits_dict[head_type]
-
-        teacher_policy_log_probs = F.log_softmax(teacher_policy_logits, dim=-1)
-        teacher_policy_probs = torch.exp(teacher_policy_log_probs)
-        kl = teacher_policy_probs * (teacher_policy_log_probs - target_policy_log_probs)
-
-        kl = kl.sum(dim=-1)
-        if head_type == 'selected_units':
-            kl = (kl * mask['selected_units_mask']).sum(-1)
-        if head_type not in ['action_type', 'delay']:
-            kl = kl * mask['actions_mask'][head_type]
-        if head_type == 'action_type':
-            flag = game_steps < action_type_kl_steps
-            action_type_kl = kl * flag
-            action_type_kl_loss = action_type_kl.mean()
-            kl_loss_dict['kl/extra_at'] = action_type_kl_loss.item()
-        kl_loss = kl.mean()
-        total_kl_loss += (kl_loss * head_weights_dict[head_type])
-        kl_loss_dict['kl/' + head_type] = kl_loss.item()
-    return total_kl_loss, action_type_kl_loss, kl_loss_dict
->>>>>>> 984735f2
 
 
 class DIStarPolicy(Policy):
